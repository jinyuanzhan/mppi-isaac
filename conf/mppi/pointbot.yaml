defaults:
  - base_mppi

mppi_mode: "halton-spline"  # halton-spline, simple
sampling_method: "halton"   # halton, random
num_samples: 100
<<<<<<< HEAD
horizon: 30                 # At least 12 for Halton Sampling
device: "cuda:0"
lambda_: 0.01
lambda_update: False
=======
horizon: 20
device: "cuda:0"
lambda_: 0.1
>>>>>>> 4673c110
u_scale: 1
u_per_command: 1
rollout_var_discount: 0.95
sample_null_action: True
noise_abs_cost: False
<<<<<<< HEAD
=======
env_type: "normal"
>>>>>>> 4673c110
filter_u: True<|MERGE_RESOLUTION|>--- conflicted
+++ resolved
@@ -4,23 +4,13 @@
 mppi_mode: "halton-spline"  # halton-spline, simple
 sampling_method: "halton"   # halton, random
 num_samples: 100
-<<<<<<< HEAD
 horizon: 30                 # At least 12 for Halton Sampling
 device: "cuda:0"
 lambda_: 0.01
 lambda_update: False
-=======
-horizon: 20
-device: "cuda:0"
-lambda_: 0.1
->>>>>>> 4673c110
 u_scale: 1
 u_per_command: 1
 rollout_var_discount: 0.95
 sample_null_action: True
 noise_abs_cost: False
-<<<<<<< HEAD
-=======
-env_type: "normal"
->>>>>>> 4673c110
 filter_u: True